--- conflicted
+++ resolved
@@ -9,12 +9,8 @@
         TASK_VALIDATE_SECONDS, VM_INIT_SECONDS, WORK_WITH_TASK_SECONDS,
     },
     errors::*,
-<<<<<<< HEAD
     index_mapping::IndexMapping,
-    scheduler::{DependencyStatus, Scheduler, SchedulerTask, Wave},
-=======
     scheduler::{DependencyStatus, ExecutionTaskType, Scheduler, SchedulerTask, Wave},
->>>>>>> 6f4524dd
     task::{ExecutionStatus, ExecutorTask, Transaction, TransactionOutput},
     txn_last_input_output::TxnLastInputOutput,
     view::{LatestView, MVHashMapView},
@@ -372,11 +368,8 @@
         worker_idx: &mut usize,
         scheduler_task: &mut SchedulerTask,
         last_input_output: &TxnLastInputOutput<T::Key, E::Output, E::Error>,
-<<<<<<< HEAD
+        accumulated_fee_statement: &mut FeeStatement,
         index_mapping: &IndexMapping,
-=======
-        accumulated_fee_statement: &mut FeeStatement,
->>>>>>> 6f4524dd
     ) {
         while let Some(txn_idx) = scheduler.try_commit() {
             // Create a CommitGuard to ensure Coordinator sends the committed txn index to Worker.
@@ -389,16 +382,10 @@
             if index_mapping.is_last_index(txn_idx) {
                 *scheduler_task = SchedulerTask::Done;
 
-<<<<<<< HEAD
-                counters::PARALLEL_PER_BLOCK_GAS.observe(*accumulated_gas as f64);
-                counters::PARALLEL_PER_BLOCK_COMMITTED_TXNS
-                    .observe((index_mapping.num_txns()) as f64);
-=======
                 self.update_parallel_block_gas_counters(
                     accumulated_fee_statement,
-                    (txn_idx + 1) as usize,
+                    index_mapping.num_txns(),
                 );
->>>>>>> 6f4524dd
                 info!(
                     "[BlockSTM]: Parallel execution completed, all {} txns committed.",
                     index_mapping.num_txns()
@@ -532,11 +519,8 @@
                         &mut worker_idx,
                         &mut scheduler_task,
                         last_input_output,
-<<<<<<< HEAD
+                        &mut accumulated_fee_statement,
                         index_mapping,
-=======
-                        &mut accumulated_fee_statement,
->>>>>>> 6f4524dd
                     );
                 },
                 CommitRole::Worker(rx) => {
@@ -602,6 +586,7 @@
     pub(crate) fn execute_transactions_parallel(
         &self,
         executor_initial_arguments: E::Argument,
+        index_mapping: IndexMapping,
         signature_verified_block: &Vec<T>,
         base_view: &S,
     ) -> Result<Vec<E::Output>, E::Error> {
@@ -612,19 +597,6 @@
         // w. concurrency_level = 1 for some reason.
         assert!(self.concurrency_level > 1, "Must use sequential execution");
 
-<<<<<<< HEAD
-        let index_mapping = IndexMapping::new(
-            signature_verified_block.txn_indices(),
-            signature_verified_block.block_size(),
-        );
-        let signature_verified_block = match signature_verified_block {
-            ExecutableTransactions::Unsharded(txns) => txns,
-            ExecutableTransactions::Sharded(_, _) => {
-                unimplemented!("Sharded execution is not supported yet")
-            },
-        };
-=======
->>>>>>> 6f4524dd
         let versioned_cache = MVHashMap::new();
 
         if signature_verified_block.is_empty() {
@@ -717,16 +689,6 @@
         signature_verified_block: &Vec<T>,
         base_view: &S,
     ) -> Result<Vec<E::Output>, E::Error> {
-<<<<<<< HEAD
-        let signature_verified_block = match signature_verified_block {
-            ExecutableTransactions::Unsharded(txns) => txns,
-            ExecutableTransactions::Sharded(_, _) => {
-                unimplemented!("Sharded execution is not supported yet")
-            },
-        };
-
-=======
->>>>>>> 6f4524dd
         let num_txns = signature_verified_block.len();
         let executor = E::init(executor_arguments);
         let data_map = UnsyncMap::new();
@@ -801,6 +763,7 @@
     pub fn execute_block(
         &self,
         executor_arguments: E::Argument,
+        index_mapping: IndexMapping,
         signature_verified_block: BlockExecutorTransactions<T>,
         base_view: &S,
     ) -> Result<Vec<E::Output>, E::Error> {
@@ -808,6 +771,7 @@
         let mut ret = if self.concurrency_level > 1 {
             self.execute_transactions_parallel(
                 executor_arguments,
+                index_mapping,
                 &signature_verified_txns,
                 base_view,
             )
