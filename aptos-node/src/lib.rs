// Copyright © Aptos Foundation
// Parts of the project are originally copyright © Meta Platforms, Inc.
// SPDX-License-Identifier: Apache-2.0

#![forbid(unsafe_code)]

mod indexer;
mod logger;
mod network;
mod services;
mod state_sync;
mod storage;
pub mod utils;

#[cfg(test)]
mod tests;

use crate::network::ApplicationNetworkInterfaces;
use anyhow::anyhow;
use aptos_admin_service::AdminService;
use aptos_api::bootstrap as bootstrap_api;
use aptos_build_info::build_information;
use aptos_config::config::{merge_node_config, NodeConfig, PersistableConfig};
use aptos_dkg_runtime::start_dkg_runtime;
use aptos_framework::ReleaseBundle;
use aptos_jwk_consensus::start_jwk_consensus_runtime;
use aptos_logger::{prelude::*, telemetry_log_writer::TelemetryLog, Level, LoggerFilterUpdater};
use aptos_state_sync_driver::driver_factory::StateSyncRuntimes;
use aptos_types::chain_id::ChainId;
use aptos_validator_transaction_pool::VTxnPoolState;
use clap::Parser;
use futures::channel::mpsc;
use hex::{FromHex, FromHexError};
use rand::{rngs::StdRng, SeedableRng};
use std::{
    fs,
    io::Write,
    path::{Path, PathBuf},
    sync::{
        atomic::{AtomicBool, Ordering},
        Arc,
    },
    thread,
};
use tokio::runtime::Runtime;

const EPOCH_LENGTH_SECS: u64 = 60;

/// Runs an Aptos validator or fullnode
#[derive(Clone, Debug, Parser)]
#[clap(name = "Aptos Node", author, version)]
pub struct AptosNodeArgs {
    /// Path to node configuration file (or template for local test mode).
    #[clap(
        short = 'f',
        long,
        value_parser,
        required_unless_present_any = ["test", "info"],
    )]
    #[cfg_attr(target_os = "linux", clap(required_unless_present_any = ["stacktrace"]))]
    config: Option<PathBuf>,

    /// Directory to run the test mode in.
    ///
    /// Repeated runs will start up from previous state.
    #[clap(long, value_parser, requires("test"))]
    test_dir: Option<PathBuf>,

    /// Path to node configuration file override for local test mode. Cannot be used with --config
    #[clap(long, value_parser, requires("test"), conflicts_with("config"))]
    test_config_override: Option<PathBuf>,

    /// Run only a single validator node testnet.
    #[clap(long)]
    test: bool,

    /// Random number generator seed for starting a single validator testnet.
    #[clap(long, value_parser = load_seed, requires("test"))]
    seed: Option<[u8; 32]>,

    /// Use random ports instead of ports from the node configuration.
    #[clap(long, requires("test"))]
    random_ports: bool,

    /// Paths to the Aptos framework release package to be used for genesis.
    #[clap(long, requires("test"))]
    genesis_framework: Option<PathBuf>,

    /// Enable lazy mode.
    ///
    /// Setting this flag will set `consensus#mempool_poll_count` config to `u64::MAX` and
    /// only commit a block when there are user transactions in mempool.
    #[clap(long, requires("test"))]
    lazy: bool,

    /// Display information about the build of this node
    #[clap(long)]
    info: bool,

    #[cfg(target_os = "linux")]
    /// Start as a child process to collect thread dump.
    /// See rstack-self crate for more details.
    #[clap(long)]
    stacktrace: bool,
}

impl AptosNodeArgs {
    /// Runs an Aptos node based on the given command line arguments and config flags
    pub fn run(self) {
        #[cfg(target_os = "linux")]
        // https://sfackler.github.io/rstack/doc/rstack_self/index.html
        //
        // TODO(grao): I don't like this way, but I didn't find other existing solution in Rust.
        // Maybe try to use libc directly?
        if self.stacktrace {
            let _ = rstack_self::child();
            return;
        }

        if self.info {
            let build_information = build_information!();
            println!(
                "{}",
                serde_json::to_string_pretty(&build_information)
                    .expect("Failed to print build information")
            );
            return;
        }

        if self.test {
            println!("WARNING: Entering test mode! This should never be used in production!");

            // Set the genesis framework
            let genesis_framework = if let Some(path) = self.genesis_framework {
                ReleaseBundle::read(path).unwrap()
            } else {
                aptos_cached_packages::head_release_bundle().clone()
            };

            // Create a seeded RNG, setup the test environment and start the node
            let rng = self
                .seed
                .map(StdRng::from_seed)
                .unwrap_or_else(StdRng::from_entropy);
            setup_test_environment_and_start_node(
                &self.config,
                &self.test_config_override,
                None,
                self.test_dir,
                self.random_ports,
                self.lazy,
                &genesis_framework,
                rng,
            )
            .expect("Test node should start correctly!");
        } else {
            // Get the config file path
            let config_path = self.config.expect("Config is required to launch node");
            if !config_path.exists() {
                panic!(
                    "The node config file could not be found! Ensure the given path is correct: {:?}",
                    config_path.display()
                )
            }

            // A config file exists, attempt to parse the config
            let config = NodeConfig::load_from_path(config_path.clone()).unwrap_or_else(|error| {
                panic!(
                    "Failed to load the node config file! Given file path: {:?}. Error: {:?}",
                    config_path.display(),
                    error
                )
            });

            // Start the node
            start(config, None, true).expect("Node should start correctly");
        };
    }
}

pub fn load_seed(input: &str) -> Result<[u8; 32], FromHexError> {
    let trimmed_input = input.trim();
    FromHex::from_hex(trimmed_input)
}

/// Runtime handle to ensure that all inner runtimes stay in scope
pub struct AptosHandle {
    _admin_service: AdminService,
    _api_runtime: Option<Runtime>,
    _backup_runtime: Option<Runtime>,
    _consensus_runtime: Option<Runtime>,
    _dkg_runtime: Option<Runtime>,
    _indexer_grpc_runtime: Option<Runtime>,
    _indexer_runtime: Option<Runtime>,
    _indexer_table_info_runtime: Option<Runtime>,
    _jwk_consensus_runtime: Option<Runtime>,
    _mempool_runtime: Runtime,
    _network_runtimes: Vec<Runtime>,
    _peer_monitoring_service_runtime: Runtime,
    _state_sync_runtimes: StateSyncRuntimes,
    _telemetry_runtime: Option<Runtime>,
}

/// Start an Aptos node
pub fn start(
    config: NodeConfig,
    log_file: Option<PathBuf>,
    create_global_rayon_pool: bool,
) -> anyhow::Result<()> {
    // Setup panic handler
    aptos_crash_handler::setup_panic_handler();

    // Create global rayon thread pool
    utils::create_global_rayon_pool(create_global_rayon_pool);

    // Initialize the global aptos-node-identity
    aptos_node_identity::init(config.get_peer_id())?;

    // Instantiate the global logger
    let (remote_log_receiver, logger_filter_update) = logger::create_logger(&config, log_file);

    assert!(
        !cfg!(feature = "testing") && !cfg!(feature = "fuzzing"),
        "Testing features shouldn't be compiled"
    );

    // Ensure failpoints are configured correctly
    if fail::has_failpoints() {
        warn!("Failpoints are enabled!");

        // Set all of the failpoints
        if let Some(failpoints) = &config.failpoints {
            for (point, actions) in failpoints {
                fail::cfg(point, actions).unwrap_or_else(|_| {
                    panic!(
                        "Failed to set actions for failpoint! Failpoint: {:?}, Actions: {:?}",
                        point, actions
                    )
                });
            }
        }
    } else if config.failpoints.is_some() {
        warn!("Failpoints is set in the node config, but the binary didn't compile with this feature!");
    }

    // Set up the node environment and start it
    let _node_handle =
        setup_environment_and_start_node(config, remote_log_receiver, Some(logger_filter_update))?;
    let term = Arc::new(AtomicBool::new(false));
    while !term.load(Ordering::Acquire) {
        thread::park();
    }

    Ok(())
}

/// Load a config based on a variety of different ways to provide config options. For
/// more information about each argument and its precedence, see
/// `setup_test_environment_and_start_node`.
pub fn load_node_config<R>(
    config_path: &Option<PathBuf>,
    test_config_override_path: &Option<PathBuf>,
    test_dir: &Path,
    random_ports: bool,
    enable_lazy_mode: bool,
    framework: &ReleaseBundle,
    rng: R,
) -> anyhow::Result<NodeConfig>
where
    R: rand::RngCore + rand::CryptoRng,
{
    // The validator builder puts the first node in the 0 directory
    let validator_config_path = test_dir.join("0").join("node.yaml");

    let config = if validator_config_path.exists() {
        NodeConfig::load_from_path(&validator_config_path)
            .map_err(|error| anyhow!("Unable to load config: {:?}", error))?
    } else {
        // Create a test only config for a single validator node.
        let config = create_single_node_test_config(
            config_path,
            test_config_override_path,
            test_dir,
            random_ports,
            enable_lazy_mode,
            framework,
            rng,
        )?;
        if let Some(ref test_config_override_path) = test_config_override_path {
            println!(
                "\tMerged default config with override from path: {:?}",
                test_config_override_path
            );
        }
        if let Some(ref config_path) = config_path {
            println!("\tUsed user-provided config from path: {:?}", config_path);
        }
        config
    };

    Ok(config)
}

/// Print details about a node config configured for a test environment and start it.
pub fn start_test_environment_node(
    config: NodeConfig,
    test_dir: PathBuf,
    enable_lazy_mode: bool,
) -> anyhow::Result<()> {
    let aptos_root_key_path = test_dir.join("mint.key");

    // Prepare log file since we cannot automatically route logs to stderr
    let log_file = test_dir.join("validator.log");

    // Print out useful information about the environment and the node
    println!("Completed generating configuration:");
    println!("\tLog file: {:?}", log_file);
    println!("\tTest dir: {:?}", test_dir);
    println!("\tAptos root key path: {:?}", aptos_root_key_path);
    println!("\tWaypoint: {}", config.base.waypoint.genesis_waypoint());
    println!("\tChainId: {}", ChainId::test().id());
    println!("\tREST API endpoint: http://{}", &config.api.address);
    println!(
        "\tMetrics endpoint: http://{}:{}/metrics",
        &config.inspection_service.address, &config.inspection_service.port
    );
    println!(
        "\tAptosnet fullnode network endpoint: {}",
        &config.full_node_networks[0].listen_address
    );
    if config.indexer_grpc.enabled {
        println!(
            "\tIndexer gRPC node stream endpoint: {}",
            config.indexer_grpc.address
        );
    }
    if enable_lazy_mode {
        println!("\tLazy mode is enabled");
    }
    println!("\nAptos is running, press ctrl-c to exit\n");

    start(config, Some(log_file), false)
}

/// Creates a simple test environment and starts the node.
///
/// You will notice many args referring to configs. Let's explain them:
/// - `test_config_override_path` is the path to a config file that will be used as
///   a template when building the final config. If not provided, a default template
///   will be used. Many overrides are applied on top of this base config.
/// - `config_path` is similar to `test_config_override_path`, but many of the
///   overrides that are applied when using `test_config_override_path` are not
///   applied when using `config_path`. Read the code for more info.
/// - `config` is a complete NodeConfig. No overrides are applied on top of this if
///    it is provided. If both `config` and `test_dir` are provided, `config` takes
///    precedence.
/// - `test_dir` is a directory that contains a config file. Much like `config`, the
///   config read from this file is used without any overrides.
pub fn setup_test_environment_and_start_node<R>(
    config_path: &Option<PathBuf>,
    test_config_override_path: &Option<PathBuf>,
    config: Option<NodeConfig>,
    test_dir: Option<PathBuf>,
    random_ports: bool,
    enable_lazy_mode: bool,
    framework: &ReleaseBundle,
    rng: R,
) -> anyhow::Result<()>
where
    R: rand::RngCore + rand::CryptoRng,
{
    // If there wasn't a test directory specified, create a temporary one
    let test_dir =
        test_dir.unwrap_or_else(|| aptos_temppath::TempPath::new().as_ref().to_path_buf());

    // Create the directories for the node
    fs::DirBuilder::new().recursive(true).create(&test_dir)?;
    let test_dir = test_dir.canonicalize()?;

    let config = match config {
        Some(config) => config,
        None => load_node_config(
            config_path,
            test_config_override_path,
            &test_dir,
            random_ports,
            enable_lazy_mode,
            framework,
            rng,
        )?,
    };

    start_test_environment_node(config, test_dir, enable_lazy_mode)
}

/// Creates a single node test config, with a few config tweaks to reduce
/// the overhead of running the node on a local machine. It writes necessary
/// configuration artifacts (e.g. the mint key) to disk.
pub fn create_single_node_test_config<R>(
    config_path: &Option<PathBuf>,
    test_config_override_path: &Option<PathBuf>,
    test_dir: &Path,
    random_ports: bool,
    enable_lazy_mode: bool,
    framework: &ReleaseBundle,
    rng: R,
) -> anyhow::Result<NodeConfig>
where
    R: rand::RngCore + rand::CryptoRng,
{
    let mut node_config = match test_config_override_path {
        // If a config override path was provided, merge it with the default config
        Some(test_config_override_path) => {
            let reader = fs::File::open(test_config_override_path).map_err(|e| {
                anyhow!(
                    "Unable to open config override file {:?}. Error: {}",
                    test_config_override_path,
                    e
                )
            })?;
            let values: serde_yaml::Value = serde_yaml::from_reader(&reader).map_err(|e| {
                anyhow!(
                    "Unable to read config override file as YAML {:?}. Error: {}",
                    test_config_override_path,
                    e
                )
            })?;
            merge_node_config(NodeConfig::get_default_validator_config(), values)?
        },
        None => NodeConfig::get_default_validator_config(),
    };

    // Adjust some fields in the default template to lower the overhead of
    // running on a local machine.
    node_config
        .consensus
        .quorum_store
        .num_workers_for_remote_batches = 1;
    node_config.consensus.quorum_store_poll_time_ms = 1000;

    node_config.execution.concurrency_level = 1;
    node_config.execution.num_proof_reading_threads = 1;
    node_config.execution.paranoid_hot_potato_verification = false;
    node_config.execution.paranoid_type_verification = false;
    node_config
        .execution
        .processed_transactions_detailed_counters = false;

    node_config.peer_monitoring_service.max_concurrent_requests = 1;
    node_config
        .peer_monitoring_service
        .enable_peer_monitoring_client = false;

    node_config
        .mempool
        .shared_mempool_max_concurrent_inbound_syncs = 1;
    node_config.mempool.default_failovers = 1;
    node_config.mempool.max_broadcasts_per_peer = 1;

    node_config
        .state_sync
        .state_sync_driver
        .enable_auto_bootstrapping = true;
    node_config
        .state_sync
        .state_sync_driver
        .max_connection_deadline_secs = 1;
    node_config
        .state_sync
        .state_sync_driver
        .progress_check_interval_ms = 10_000;
    node_config
        .state_sync
        .data_streaming_service
        .progress_check_interval_ms = 10_000;

    // Configure the validator network
    let validator_network = node_config.validator_network.as_mut().unwrap();
    validator_network.max_concurrent_network_reqs = 1;
    validator_network.connectivity_check_interval_ms = 10000;
    validator_network.max_connection_delay_ms = 10000;
    validator_network.ping_interval_ms = 10000;
    validator_network.runtime_threads = Some(1);

    // Configure the fullnode network
    let fullnode_network = node_config.full_node_networks.get_mut(0).unwrap();
    fullnode_network.max_concurrent_network_reqs = 1;
    fullnode_network.connectivity_check_interval_ms = 10000;
    fullnode_network.max_connection_delay_ms = 10000;
    fullnode_network.ping_interval_ms = 10000;
    fullnode_network.runtime_threads = Some(1);

    // If a config path was provided, use that as the template
    if let Some(config_path) = config_path {
        node_config = NodeConfig::load_config(config_path).map_err(|e| {
            anyhow!(
                "Unable to load config from path: {:?}. Error: {:?}",
                config_path,
                e
            )
        })?;
    }

    // Change the default log level
    node_config.logger.level = Level::Debug;

    // Enable the REST API
    node_config.api.address = format!("0.0.0.0:{}", node_config.api.address.port())
        .parse()
        .expect("Unable to set the REST API address!");

    // Set the correct poll count for mempool
    if enable_lazy_mode {
        node_config.consensus.quorum_store_poll_time_ms = 3_600_000;
    }

    // The validator builder puts the first node in the 0 directory
    let aptos_root_key_path = test_dir.join("mint.key");

    // Build genesis and the validator node
    let builder = aptos_genesis::builder::Builder::new(test_dir, framework.clone())?
        .with_init_config(Some(Arc::new(move |_, config, _| {
            *config = node_config.clone();
        })))
        .with_init_genesis_config(Some(Arc::new(|genesis_config| {
            genesis_config.allow_new_validators = true;
            genesis_config.epoch_duration_secs = EPOCH_LENGTH_SECS;
            genesis_config.recurring_lockup_duration_secs = 7200;
        })))
        .with_randomize_first_validator_ports(random_ports);
    let (root_key, _genesis, genesis_waypoint, mut validators) = builder.build(rng)?;

    // Write the mint key to disk
    let serialized_keys = bcs::to_bytes(&root_key)?;
    let mut key_file = fs::File::create(aptos_root_key_path)?;
    key_file.write_all(&serialized_keys)?;

    // Build a waypoint file so that clients / docker can grab it easily
    let waypoint_file_path = test_dir.join("waypoint.txt");
    Write::write_all(
        &mut fs::File::create(waypoint_file_path)?,
        genesis_waypoint.to_string().as_bytes(),
    )?;

    aptos_config::config::sanitize_node_config(validators[0].config.override_config_mut())?;

    let mut node_config = validators[0].config.override_config().clone();

    // Enable the AdminService.
    node_config.admin_service.enabled = Some(true);

    Ok(node_config)
}

/// Initializes the node environment and starts the node
pub fn setup_environment_and_start_node(
    mut node_config: NodeConfig,
    remote_log_rx: Option<mpsc::Receiver<TelemetryLog>>,
    logger_filter_update_job: Option<LoggerFilterUpdater>,
) -> anyhow::Result<AptosHandle> {
    // Log the node config at node startup
    node_config.log_all_configs();

    // Starts the admin service
    let admin_service = services::start_admin_service(&node_config);

    // Set up the storage database and any RocksDB checkpoints
    let (db_rw, backup_service, genesis_waypoint) =
        storage::initialize_database_and_checkpoints(&mut node_config)?;

    admin_service.set_aptos_db(db_rw.clone().into());

    // Set the Aptos VM configurations
    utils::set_aptos_vm_configurations(&node_config);

    // Obtain the chain_id from the DB
    let chain_id = utils::fetch_chain_id(&db_rw)?;

    // Set the chain_id in global AptosNodeIdentity
    aptos_node_identity::set_chain_id(chain_id)?;

    // Start the telemetry service (as early as possible and before any blocking calls)
    let telemetry_runtime = services::start_telemetry_service(
        &node_config,
        remote_log_rx,
        logger_filter_update_job,
        chain_id,
    );

    // Create an event subscription service (and reconfig subscriptions for consensus and mempool)
    let (
        mut event_subscription_service,
        mempool_reconfig_subscription,
        consensus_reconfig_subscription,
        dkg_subscriptions,
        jwk_consensus_subscriptions,
    ) = state_sync::create_event_subscription_service(&node_config, &db_rw);

    // Set up the networks and gather the application network handles
    let peers_and_metadata = network::create_peers_and_metadata(&node_config);
    let (
        network_runtimes,
        consensus_network_interfaces,
        dkg_network_interfaces,
        jwk_consensus_network_interfaces,
        mempool_network_interfaces,
        peer_monitoring_service_network_interfaces,
        storage_service_network_interfaces,
    ) = network::setup_networks_and_get_interfaces(
        &node_config,
        chain_id,
        peers_and_metadata.clone(),
        &mut event_subscription_service,
    );

    // Start the peer monitoring service
    let peer_monitoring_service_runtime = services::start_peer_monitoring_service(
        &node_config,
        peer_monitoring_service_network_interfaces,
        db_rw.reader.clone(),
    );

    // Start state sync and get the notification endpoints for mempool and consensus
    let (aptos_data_client, state_sync_runtimes, mempool_listener, consensus_notifier) =
        state_sync::start_state_sync_and_get_notification_handles(
            &node_config,
            storage_service_network_interfaces,
            genesis_waypoint,
            event_subscription_service,
            db_rw.clone(),
        )?;

    // Start the node inspection service
    services::start_node_inspection_service(
        &node_config,
        aptos_data_client,
        peers_and_metadata.clone(),
    );

    // Bootstrap the API and indexer
    let (
        mempool_client_receiver,
        api_runtime,
        indexer_table_info_runtime,
        indexer_runtime,
        indexer_grpc_runtime,
    ) = services::bootstrap_api_and_indexer(&node_config, db_rw.clone(), chain_id)?;

    // Create mempool and get the consensus to mempool sender
    let (mempool_runtime, consensus_to_mempool_sender) =
        services::start_mempool_runtime_and_get_consensus_sender(
            &mut node_config,
            &db_rw,
            mempool_reconfig_subscription,
            mempool_network_interfaces,
            mempool_listener,
            mempool_client_receiver,
            peers_and_metadata,
        );
    let vtxn_pool = VTxnPoolState::default();
    let maybe_dkg_dealer_sk = node_config
        .consensus
        .safety_rules
        .initial_safety_rules_config
<<<<<<< HEAD
        .identity_blob().ok().and_then(|blob| blob.try_into_dkg_dealer_private_key());
=======
        .identity_blob()
        .ok()
        .and_then(|blob| blob.try_into_dkg_dealer_private_key());
>>>>>>> 0ac9df42

    let dkg_runtime = match (dkg_network_interfaces, maybe_dkg_dealer_sk) {
        (Some(interfaces), Some(dkg_dealer_sk)) => {
            let ApplicationNetworkInterfaces {
                network_client,
                network_service_events,
            } = interfaces;
            let (reconfig_events, dkg_start_events) = dkg_subscriptions
                .expect("DKG needs to listen to NewEpochEvents events and DKGStartEvents");
            let my_addr = node_config.validator_network.as_ref().unwrap().peer_id();
            let dkg_runtime = start_dkg_runtime(
                my_addr,
                dkg_dealer_sk,
                network_client,
                network_service_events,
                reconfig_events,
                dkg_start_events,
                vtxn_pool.clone(),
            );
            Some(dkg_runtime)
        },
        _ => None,
    };

    let jwk_consensus_runtime = if let Some(obj) = jwk_consensus_network_interfaces {
        let ApplicationNetworkInterfaces {
            network_client,
            network_service_events,
        } = obj;
        let (reconfig_events, onchain_jwk_updated_events) = jwk_consensus_subscriptions.expect(
            "JWK consensus needs to listen to NewEpochEvents and OnChainJWKMapUpdated events.",
        );
        let jwk_consensus_runtime = start_jwk_consensus_runtime(
            network_client,
            network_service_events,
            vtxn_pool.clone(),
            reconfig_events,
            onchain_jwk_updated_events,
        );
        Some(jwk_consensus_runtime)
    } else {
        None
    };

    // Create the consensus runtime (this blocks on state sync first)
    let consensus_runtime = consensus_network_interfaces.map(|consensus_network_interfaces| {
        // Wait until state sync has been initialized
        debug!("Waiting until state sync is initialized!");
        state_sync_runtimes.block_until_initialized();
        debug!("State sync initialization complete.");

        // Initialize and start consensus
        let (runtime, consensus_db, quorum_store_db) = services::start_consensus_runtime(
            &mut node_config,
            db_rw,
            consensus_reconfig_subscription,
            consensus_network_interfaces,
            consensus_notifier,
            consensus_to_mempool_sender,
            vtxn_pool,
        );
        admin_service.set_consensus_dbs(consensus_db, quorum_store_db);
        runtime
    });

    Ok(AptosHandle {
        _admin_service: admin_service,
        _api_runtime: api_runtime,
        _backup_runtime: backup_service,
        _consensus_runtime: consensus_runtime,
        _dkg_runtime: dkg_runtime,
        _indexer_grpc_runtime: indexer_grpc_runtime,
        _indexer_runtime: indexer_runtime,
        _indexer_table_info_runtime: indexer_table_info_runtime,
        _jwk_consensus_runtime: jwk_consensus_runtime,
        _mempool_runtime: mempool_runtime,
        _network_runtimes: network_runtimes,
        _peer_monitoring_service_runtime: peer_monitoring_service_runtime,
        _state_sync_runtimes: state_sync_runtimes,
        _telemetry_runtime: telemetry_runtime,
    })
}

#[test]
fn verify_tool() {
    use clap::CommandFactory;
    AptosNodeArgs::command().debug_assert()
}<|MERGE_RESOLUTION|>--- conflicted
+++ resolved
@@ -662,13 +662,9 @@
         .consensus
         .safety_rules
         .initial_safety_rules_config
-<<<<<<< HEAD
-        .identity_blob().ok().and_then(|blob| blob.try_into_dkg_dealer_private_key());
-=======
         .identity_blob()
         .ok()
         .and_then(|blob| blob.try_into_dkg_dealer_private_key());
->>>>>>> 0ac9df42
 
     let dkg_runtime = match (dkg_network_interfaces, maybe_dkg_dealer_sk) {
         (Some(interfaces), Some(dkg_dealer_sk)) => {
