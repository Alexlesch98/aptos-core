// Copyright © Aptos Foundation
// SPDX-License-Identifier: Apache-2.0

#![forbid(unsafe_code)]

use anyhow::Result;
use aptos_infallible::{RwLock, RwLockWriteGuard};
use aptos_logger::{info, sample, sample::SampleRate, warn};
use aptos_sdk::{
    move_types::account_address::AccountAddress,
    transaction_builder::{aptos_stdlib, TransactionFactory},
    types::{transaction::SignedTransaction, LocalAccount},
};
use args::TransactionTypeArg;
use async_trait::async_trait;
use rand::{rngs::StdRng, seq::SliceRandom, Rng};
use std::{
    collections::HashMap,
    sync::{
        atomic::{AtomicUsize, Ordering},
        Arc,
    },
    time::Duration,
};

mod account_generator;
mod accounts_pool_wrapper;
pub mod args;
mod batch_transfer;
mod bounded_batch_wrapper;
mod call_custom_modules;
mod entry_points;
mod p2p_transaction_generator;
pub mod publish_modules;
pub mod publishing;
mod transaction_mix_generator;
mod workflow_delegator;
pub mod econia_order_generator;

use self::{
    account_generator::AccountGeneratorCreator,
    call_custom_modules::CustomModulesDelegationGeneratorCreator,
    p2p_transaction_generator::P2PTransactionGeneratorCreator,
    publish_modules::PublishPackageCreator,
    transaction_mix_generator::PhasedTxnMixGeneratorCreator,
};
use crate::{
    accounts_pool_wrapper::AccountsPoolWrapperCreator,
    batch_transfer::BatchTransferTransactionGeneratorCreator,
    entry_points::EntryPointTransactionGenerator, p2p_transaction_generator::SamplingMode,
    workflow_delegator::WorkflowTxnGeneratorCreator,
};
pub use publishing::module_simple::EntryPoints;

pub const SEND_AMOUNT: u64 = 1;

#[derive(Debug, Copy, Clone)]
pub enum TransactionType {
    NonConflictingCoinTransfer {
        invalid_transaction_ratio: usize,
        sender_use_account_pool: bool,
    },
    CoinTransfer {
        invalid_transaction_ratio: usize,
        sender_use_account_pool: bool,
    },
    AccountGeneration {
        add_created_accounts_to_pool: bool,
        max_account_working_set: usize,
        creation_balance: u64,
    },
    PublishPackage {
        use_account_pool: bool,
    },
    CallCustomModules {
        entry_point: EntryPoints,
        num_modules: usize,
        use_account_pool: bool,
    },
    BatchTransfer {
        batch_size: usize,
    },
    Workflow {
        workflow_kind: WorkflowKind,
        num_modules: usize,
        use_account_pool: bool,
        progress_type: WorkflowProgress,
    },
}

#[derive(Debug, Copy, Clone, PartialEq, Eq)]
pub enum EconiaFlowType {
    Basic,
    Advanced,
}

#[derive(Debug, Copy, Clone)]
pub enum WorkflowKind {
<<<<<<< HEAD
    CreateThenMint { count: usize, creation_balance: u64 },
    // Places bid and ask limit orders at random price
    Econia {
        num_users: usize,
        flow_type: EconiaFlowType,
        num_markets: u64,
        // If this is flag is set, the same accounts will be reused for placing multiple orders
        reuse_accounts_for_orders: bool,
    },
=======
    CreateMintBurn { count: usize, creation_balance: u64 },
>>>>>>> 03c275ee
}

#[derive(Debug, Copy, Clone)]
pub enum WorkflowProgress {
    MoveByPhases,
    WhenDone { delay_between_stages_s: u64 },
}

impl WorkflowProgress {
    pub fn when_done_default() -> Self {
        Self::WhenDone {
            delay_between_stages_s: 10,
        }
    }
}

impl Default for TransactionType {
    fn default() -> Self {
        TransactionTypeArg::CoinTransfer.materialize_default()
    }
}

pub trait TransactionGenerator: Sync + Send {
    fn generate_transactions(
        &mut self,
        account: &LocalAccount,
        num_to_create: usize,
    ) -> Vec<SignedTransaction>;
}

#[async_trait]
pub trait TransactionGeneratorCreator: Sync + Send {
    fn create_transaction_generator(&self) -> Box<dyn TransactionGenerator>;
}

pub struct CounterState {
    pub submit_failures: Vec<AtomicUsize>,
    pub wait_failures: Vec<AtomicUsize>,
    pub successes: AtomicUsize,
    // (success, submit_fail, wait_fail)
    pub by_client: HashMap<String, (AtomicUsize, AtomicUsize, AtomicUsize)>,
}

#[async_trait]
pub trait ReliableTransactionSubmitter: Sync + Send {
    async fn get_account_balance(&self, account_address: AccountAddress) -> Result<u64>;

    async fn query_sequence_number(&self, account_address: AccountAddress) -> Result<u64>;

    async fn execute_transactions(&self, txns: &[SignedTransaction]) -> Result<()> {
        self.execute_transactions_with_counter(txns, &CounterState {
            submit_failures: vec![AtomicUsize::new(0)],
            wait_failures: vec![AtomicUsize::new(0)],
            successes: AtomicUsize::new(0),
            by_client: HashMap::new(),
        })
        .await
    }

    async fn execute_transactions_with_counter(
        &self,
        txns: &[SignedTransaction],
        state: &CounterState,
    ) -> Result<()>;

    fn create_counter_state(&self) -> CounterState;
}

fn failed_requests_to_trimmed_vec(failed_requests: &[AtomicUsize]) -> Vec<usize> {
    let mut result = failed_requests
        .iter()
        .map(|c| c.load(Ordering::Relaxed))
        .collect::<Vec<_>>();
    while result.len() > 1 && *result.last().unwrap() == 0 {
        result.pop();
    }
    result
}

impl CounterState {
    pub fn show_simple(&self) -> String {
        format!(
            "success {}, failed submit {:?}, failed wait {:?}",
            self.successes.load(Ordering::Relaxed),
            failed_requests_to_trimmed_vec(&self.submit_failures),
            failed_requests_to_trimmed_vec(&self.wait_failures)
        )
    }

    pub fn show_detailed(&self) -> String {
        format!(
            "{}, by client: {}",
            self.show_simple(),
            self.by_client
                .iter()
                .flat_map(|(name, (success, fail_submit, fail_wait))| {
                    let num_s = success.load(Ordering::Relaxed);
                    let num_fs = fail_submit.load(Ordering::Relaxed);
                    let num_fw = fail_wait.load(Ordering::Relaxed);
                    if num_fs + num_fw > 0 {
                        Some(format!("[({}, {}, {}): {}]", num_s, num_fs, num_fw, name))
                    } else {
                        None
                    }
                })
                .collect::<Vec<_>>()
                .join("\n"),
        )
    }
}

#[async_trait::async_trait]
pub trait RootAccountHandle: Send + Sync {
    async fn approve_funds(&self, amount: u64, reason: &str);

    fn get_root_account(&self) -> &LocalAccount;
}

pub struct AlwaysApproveRootAccountHandle<'t> {
    pub root_account: &'t LocalAccount,
}

#[async_trait::async_trait]
impl<'t> RootAccountHandle for AlwaysApproveRootAccountHandle<'t> {
    async fn approve_funds(&self, amount: u64, reason: &str) {
        println!(
            "Consuming funds from root/source account: up to {} for {}",
            amount, reason
        );
    }

    fn get_root_account(&self) -> &LocalAccount {
        self.root_account
    }
}

pub async fn create_txn_generator_creator(
    transaction_mix_per_phase: &[Vec<(TransactionType, usize)>],
    root_account: impl RootAccountHandle,
    source_accounts: &mut [LocalAccount],
    initial_burner_accounts: Vec<LocalAccount>,
    txn_executor: &dyn ReliableTransactionSubmitter,
    txn_factory: &TransactionFactory,
    init_txn_factory: &TransactionFactory,
    cur_phase: Arc<AtomicUsize>,
) -> (
    Box<dyn TransactionGeneratorCreator>,
    Arc<ObjectPool<AccountAddress>>,
    Arc<ObjectPool<LocalAccount>>,
) {
    let addresses_pool = Arc::new(ObjectPool::new_initial(
        source_accounts
            .iter()
            .chain(initial_burner_accounts.iter())
            .map(|d| d.address())
            .collect(),
    ));
    let accounts_pool = Arc::new(ObjectPool::new_initial(initial_burner_accounts));

    let mut txn_generator_creator_mix_per_phase: Vec<
        Vec<(Box<dyn TransactionGeneratorCreator>, usize)>,
    > = Vec::new();

    fn wrap_accounts_pool(
        inner: Box<dyn TransactionGeneratorCreator>,
        use_account_pool: bool,
        accounts_pool: &Arc<ObjectPool<LocalAccount>>,
    ) -> Box<dyn TransactionGeneratorCreator> {
        if use_account_pool {
            Box::new(AccountsPoolWrapperCreator::new(
                inner,
                accounts_pool.clone(),
                None,
            ))
        } else {
            inner
        }
    }

    for transaction_mix in transaction_mix_per_phase {
        let mut txn_generator_creator_mix: Vec<(Box<dyn TransactionGeneratorCreator>, usize)> =
            Vec::new();
        for (transaction_type, weight) in transaction_mix {
            let txn_generator_creator: Box<dyn TransactionGeneratorCreator> = match transaction_type
            {
                TransactionType::NonConflictingCoinTransfer {
                    invalid_transaction_ratio,
                    sender_use_account_pool,
                } => wrap_accounts_pool(
                    Box::new(P2PTransactionGeneratorCreator::new(
                        txn_factory.clone(),
                        SEND_AMOUNT,
                        addresses_pool.clone(),
                        *invalid_transaction_ratio,
                        SamplingMode::BurnAndRecycle(addresses_pool.len() / 2),
                    )),
                    *sender_use_account_pool,
                    &accounts_pool,
                ),
                TransactionType::CoinTransfer {
                    invalid_transaction_ratio,
                    sender_use_account_pool,
                } => wrap_accounts_pool(
                    Box::new(P2PTransactionGeneratorCreator::new(
                        txn_factory.clone(),
                        SEND_AMOUNT,
                        addresses_pool.clone(),
                        *invalid_transaction_ratio,
                        SamplingMode::Basic,
                    )),
                    *sender_use_account_pool,
                    &accounts_pool,
                ),
                TransactionType::AccountGeneration {
                    add_created_accounts_to_pool,
                    max_account_working_set,
                    creation_balance,
                } => Box::new(AccountGeneratorCreator::new(
                    txn_factory.clone(),
                    add_created_accounts_to_pool.then(|| {
                        addresses_pool.reserve(*max_account_working_set);
                        addresses_pool.clone()
                    }),
                    add_created_accounts_to_pool.then(|| {
                        addresses_pool.reserve(*max_account_working_set);
                        accounts_pool.clone()
                    }),
                    *max_account_working_set,
                    *creation_balance,
                )),
                TransactionType::PublishPackage { use_account_pool } => wrap_accounts_pool(
                    Box::new(PublishPackageCreator::new(txn_factory.clone())),
                    *use_account_pool,
                    &accounts_pool,
                ),
                TransactionType::CallCustomModules {
                    entry_point,
                    num_modules,
                    use_account_pool,
                } => wrap_accounts_pool(
                    Box::new(
                        CustomModulesDelegationGeneratorCreator::new(
                            txn_factory.clone(),
                            init_txn_factory.clone(),
                            &root_account,
                            txn_executor,
                            *num_modules,
                            entry_point.package_name(),
                            &mut EntryPointTransactionGenerator {
                                entry_point: *entry_point,
                            },
                        )
                        .await,
                    ),
                    *use_account_pool,
                    &accounts_pool,
                ),
                TransactionType::BatchTransfer { batch_size } => {
                    Box::new(BatchTransferTransactionGeneratorCreator::new(
                        txn_factory.clone(),
                        SEND_AMOUNT,
                        addresses_pool.clone(),
                        *batch_size,
                    ))
                },
                TransactionType::Workflow {
                    num_modules,
                    use_account_pool,
                    workflow_kind,
                    progress_type,
                } => Box::new(
                    WorkflowTxnGeneratorCreator::create_workload(
                        *workflow_kind,
                        txn_factory.clone(),
                        init_txn_factory.clone(),
                        &root_account,
                        txn_executor,
                        *num_modules,
                        use_account_pool.then(|| accounts_pool.clone()),
                        cur_phase.clone(),
                        *progress_type,
                    )
                    .await,
                ),
            };
            txn_generator_creator_mix.push((txn_generator_creator, *weight));
        }
        txn_generator_creator_mix_per_phase.push(txn_generator_creator_mix)
    }

    (
        Box::new(PhasedTxnMixGeneratorCreator::new(
            txn_generator_creator_mix_per_phase,
            cur_phase,
        )),
        addresses_pool,
        accounts_pool,
    )
}

/// Simple object pool structure, that you can add and remove from multiple threads.
/// Taking is done at random positions, but sequentially.
/// Overflow replaces at random positions as well.
///
/// It's efficient to lock the objects for short time - and replace
/// in place, but its not a concurrent datastructure.
pub struct ObjectPool<T> {
    pool: RwLock<Vec<T>>,
}

impl<T> ObjectPool<T> {
    pub(crate) fn new_initial(initial: Vec<T>) -> Self {
        Self {
            pool: RwLock::new(initial),
        }
    }

    pub(crate) fn new() -> Self {
        Self::new_initial(Vec::new())
    }

    pub(crate) fn reserve(&self, additional: usize) {
        self.pool.write().reserve(additional);
    }

    pub(crate) fn add_to_pool(&self, mut addition: Vec<T>) {
        assert!(!addition.is_empty());
        let mut current = self.pool.write();
        current.append(&mut addition);
        sample!(
            SampleRate::Duration(Duration::from_secs(120)),
            info!("Pool working set increased to {}", current.len())
        );
    }

    pub(crate) fn add_to_pool_bounded(
        &self,
        mut addition: Vec<T>,
        max_size: usize,
        rng: &mut StdRng,
    ) {
        assert!(!addition.is_empty());
        assert!(addition.len() <= max_size);

        let mut current = self.pool.write();
        if current.len() < max_size {
            if current.len() + addition.len() > max_size {
                addition.truncate(max_size - current.len());
            }
            current.append(&mut addition);
            sample!(
                SampleRate::Duration(Duration::from_secs(120)),
                info!("Pool working set increased to {}", current.len())
            );
        } else {
            // no underflow as: addition.len() <= max_size < current.len()
            let start = rng.gen_range(0, current.len() - addition.len());
            current[start..start + addition.len()].swap_with_slice(&mut addition);

            sample!(
                SampleRate::Duration(Duration::from_secs(120)),
                info!(
                    "Already at limit {} > {}, so exchanged objects in working set",
                    current.len(),
                    max_size
                )
            );
        }
    }

    pub(crate) fn take_from_pool(
        &self,
        needed: usize,
        return_partial: bool,
        rng: &mut StdRng,
    ) -> Vec<T> {
        let mut current = self.pool.write();
        let num_in_pool = current.len();
        if !return_partial && num_in_pool < needed {
            sample!(
                SampleRate::Duration(Duration::from_secs(10)),
                warn!("Cannot fetch enough from shared pool, left in pool {}, needed {}", num_in_pool, needed);
            );
            return Vec::new();
        }
        let num_to_return = std::cmp::min(num_in_pool, needed);
        let mut result = current
            .drain((num_in_pool - num_to_return)..)
            .collect::<Vec<_>>();

        if current.len() > num_to_return {
            let start = rng.gen_range(0, current.len() - num_to_return);
            current[start..start + num_to_return].swap_with_slice(&mut result);
        }
        result
    }

    pub(crate) fn shuffle(&self, rng: &mut StdRng) {
        self.pool.write().shuffle(rng);
    }

    pub(crate) fn write_view(&self) -> RwLockWriteGuard<'_, Vec<T>> {
        self.pool.write()
    }

    pub(crate) fn len(&self) -> usize {
        self.pool.read().len()
    }
}

impl<T: Clone> ObjectPool<T> {
    pub(crate) fn clone_from_pool(&self, num_to_copy: usize, rng: &mut StdRng) -> Vec<T> {
        self.pool
            .read()
            .choose_multiple(rng, num_to_copy)
            .cloned()
            .collect::<Vec<_>>()
    }
}

pub fn create_account_transaction(
    from: &LocalAccount,
    to: AccountAddress,
    txn_factory: &TransactionFactory,
    creation_balance: u64,
) -> SignedTransaction {
    from.sign_with_transaction_builder(txn_factory.payload(
        if creation_balance > 0 {
            aptos_stdlib::aptos_account_transfer(to, creation_balance)
        } else {
            aptos_stdlib::aptos_account_create_account(to)
        },
    ))
}<|MERGE_RESOLUTION|>--- conflicted
+++ resolved
@@ -96,8 +96,7 @@
 
 #[derive(Debug, Copy, Clone)]
 pub enum WorkflowKind {
-<<<<<<< HEAD
-    CreateThenMint { count: usize, creation_balance: u64 },
+    CreateMintBurn { count: usize, creation_balance: u64 },
     // Places bid and ask limit orders at random price
     Econia {
         num_users: usize,
@@ -106,9 +105,6 @@
         // If this is flag is set, the same accounts will be reused for placing multiple orders
         reuse_accounts_for_orders: bool,
     },
-=======
-    CreateMintBurn { count: usize, creation_balance: u64 },
->>>>>>> 03c275ee
 }
 
 #[derive(Debug, Copy, Clone)]
