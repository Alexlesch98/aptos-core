--- conflicted
+++ resolved
@@ -1,19 +1,13 @@
 // Copyright © Aptos Foundation
 
-<<<<<<< HEAD
 use crate::{
     block_executor::partitioner::PartitionedTransactions::{V2, V3},
     state_store::state_key::StateKey,
     transaction::{
         analyzed_transaction::{AnalyzedTransaction, StorageLocation},
+        signature_verified_transaction::{into_signature_verified_block, SignatureVerifiedTransaction},
         Transaction,
     },
-=======
-use crate::transaction::{
-    analyzed_transaction::{AnalyzedTransaction, StorageLocation},
-    signature_verified_transaction::{into_signature_verified_block, SignatureVerifiedTransaction},
-    Transaction,
->>>>>>> a1f299cb
 };
 use aptos_crypto::HashValue;
 use serde::{Deserialize, Serialize};
@@ -623,9 +617,8 @@
         }
     }
 
-<<<<<<< HEAD
-    pub fn add_checkpoint_txn(&mut self, last_txn: Transaction) {
-        assert!(matches!(last_txn, Transaction::StateCheckpoint(_)));
+    pub fn add_checkpoint_txn(&mut self, last_txn: SignatureVerifiedTransaction) {
+        assert!(matches!(last_txn.expect_valid(), Transaction::StateCheckpoint(_)));
         match self {
             V2(obj) => {
                 let txn_with_deps = TransactionWithDependencies::new(
@@ -658,26 +651,6 @@
                     .unwrap()
                     .push(txn_idx);
             },
-=======
-    pub fn add_checkpoint_txn(&mut self, last_txn: SignatureVerifiedTransaction) {
-        assert!(matches!(
-            last_txn.expect_valid(),
-            Transaction::StateCheckpoint(_)
-        ));
-        let txn_with_deps =
-            TransactionWithDependencies::new(last_txn.into(), CrossShardDependencies::default());
-        if !self.global_txns.is_empty() {
-            self.global_txns.push(txn_with_deps);
-        } else {
-            self.sharded_txns
-                .last_mut()
-                .unwrap()
-                .sub_blocks
-                .last_mut()
-                .unwrap()
-                .transactions
-                .push(txn_with_deps)
->>>>>>> a1f299cb
         }
     }
 
